--- conflicted
+++ resolved
@@ -165,11 +165,8 @@
             }),
         );
 
-<<<<<<< HEAD
         let unit_test_prompt = unit_test::create_unit_test_prompt();
 
-        let instructions = "Developer instructions...".to_string(); // Reuse from original code
-=======
         let instructions = formatdoc! {r#"
             The developer system is loaded in the directory listed below.
             You can use the shell tool to run any command that would work on the relevant operating system.
@@ -195,7 +192,6 @@
             "#,
             os=std::env::consts::OS,
         };
->>>>>>> 2b56d48f
 
         let cwd = std::env::current_dir().unwrap();
         let mut resources = HashMap::new();
